--- conflicted
+++ resolved
@@ -395,13 +395,6 @@
                             <label for="config-openai_model_name">OpenAI Model Name:</label>
                             <input type="text" id="config-openai_model_name" value="">
                         </div>
-<<<<<<< HEAD
-                        <div>
-                            <label for="config-openai_api_key">API Key:</label>
-                            <input type="password" id="config-openai_api_key" value="">
-                        </div>
-=======
->>>>>>> ad40f4fe
                     </div>
 
                     <div id="gemini-config-group" class="hidden">
