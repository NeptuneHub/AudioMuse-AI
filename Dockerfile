# syntax=docker/dockerfile:1
ARG BASE_IMAGE=ubuntu:22.04

# ============================================================================
# Stage 1: Download ML models (cached separately)
# ============================================================================
FROM ubuntu:22.04 AS models

SHELL ["/bin/bash", "-lc"]

RUN --mount=type=cache,target=/var/cache/apt,sharing=locked \
    --mount=type=cache,target=/var/lib/apt,sharing=locked \
    apt-get update && apt-get install -y --no-install-recommends wget ca-certificates

RUN set -eux; \
    urls=( \
    "https://github.com/NeptuneHub/AudioMuse-AI/releases/download/v2.0.0-model/danceability-msd-musicnn-1.onnx" \
    "https://github.com/NeptuneHub/AudioMuse-AI/releases/download/v2.0.0-model/mood_aggressive-msd-musicnn-1.onnx" \
    "https://github.com/NeptuneHub/AudioMuse-AI/releases/download/v2.0.0-model/mood_happy-msd-musicnn-1.onnx" \
    "https://github.com/NeptuneHub/AudioMuse-AI/releases/download/v2.0.0-model/mood_party-msd-musicnn-1.onnx" \
    "https://github.com/NeptuneHub/AudioMuse-AI/releases/download/v2.0.0-model/mood_relaxed-msd-musicnn-1.onnx" \
    "https://github.com/NeptuneHub/AudioMuse-AI/releases/download/v2.0.0-model/mood_sad-msd-musicnn-1.onnx" \
    "https://github.com/NeptuneHub/AudioMuse-AI/releases/download/v2.0.0-model/msd-msd-musicnn-1.onnx" \
    "https://github.com/NeptuneHub/AudioMuse-AI/releases/download/v2.0.0-model/msd-musicnn-1.onnx" \
    ); \
    mkdir -p /app/model; \
    for u in "${urls[@]}"; do \
    fname="/app/model/$(basename "$u")"; \
    if [ -f "$fname" ]; then continue; fi; \
    wget --no-verbose --tries=3 --retry-connrefused --waitretry=5 --header="User-Agent: AudioMuse-Docker/1.0" -O "$fname" "$u" || exit 1; \
    done

# ============================================================================
# Stage 2: Builder - Install build tools and compile Python packages
# ============================================================================
FROM ${BASE_IMAGE} AS builder
ARG BASE_IMAGE
SHELL ["/bin/bash", "-c"]

# Install build dependencies (gcc, g++, python-dev, etc.)
RUN --mount=type=cache,target=/var/cache/apt,sharing=locked \
    --mount=type=cache,target=/var/lib/apt,sharing=locked \
    set -ux; \
    apt-get update && apt-get install -y --no-install-recommends \
      python3 python3-pip python3-dev \
      gcc g++ \
      libfftw3-dev libyaml-dev libsamplerate0-dev \
      libsndfile1-dev libopenblas-dev liblapack-dev libpq-dev \
      wget curl \
      "$(if [[ "$BASE_IMAGE" =~ ^nvidia/cuda:([0-9]+)\.([0-9]+).+$ ]]; then echo "cuda-compiler-${BASH_REMATCH[1]}-${BASH_REMATCH[2]}"; fi)"

# Heavy GPU dependencies (cached separately for faster rebuilds)
RUN --mount=type=cache,target=/root/.cache/pip \
<<<<<<< HEAD
    if [[ "$BASE_IMAGE" =~ ^nvidia/cuda: ]]; then \
      pip3 install --no-warn-script-location \
        cupy-cuda12x \
        onnxruntime-gpu==1.19.2; \
      pip3 install --no-warn-script-location \
        --extra-index-url=https://pypi.nvidia.com \
        cuml-cu12==24.12.*; \
    else \
      pip3 install --no-warn-script-location onnxruntime==1.19.2; \
    fi

# Standard dependencies
RUN --mount=type=cache,target=/root/.cache/pip \
    pip3 install --no-warn-script-location \
      numpy==1.26.4 \
      scipy==1.15.3 \
      numba==0.60.0 \
      soundfile==0.13.1 \
      Flask Flask-Cors redis requests \
      scikit-learn==1.7.2 rq pyyaml six \
      voyager==2.1.0 rapidfuzz psycopg2-binary \
      ftfy flasgger sqlglot google-generativeai \
      mistralai umap-learn pydub python-mpd2 \
      onnx==1.14.1 resampy librosa==0.11.0 \
      flatbuffers packaging protobuf sympy \
    && find /usr/local/lib/python3.10/dist-packages -type d -name __pycache__ -exec rm -rf {} + 2>/dev/null || true \
    && find /usr/local/lib/python3.10/dist-packages -type f -name "*.pyc" -delete \
    && find /usr/local/lib/python3.10/dist-packages -type f -name "*.pyo" -delete

# ============================================================================
# Stage 3: Runtime - Minimal production image
# ============================================================================
FROM ${BASE_IMAGE} AS runtime
ARG BASE_IMAGE
SHELL ["/bin/bash", "-c"]
=======
    bash -lc '\
      GPU_PKGS="flatbuffers packaging protobuf sympy"; \
      pip3 install --no-cache-dir numpy==1.26.4 || exit 1; \
      pip3 install --no-cache-dir \
        scipy==1.15.3 \
        numba==0.60.0 \
        soundfile==0.13.1 \
        Flask \
        Flask-Cors \
        redis \
        requests \
        scikit-learn==1.7.2 \
        rq \
        pyyaml \
        six \
        voyager==2.1.0 \
        rapidfuzz \
        psycopg2-binary \
        ftfy \
        flasgger \
        sqlglot \
        google-generativeai \
        mistralai \
        umap-learn \
        pydub \
        python-mpd2 \
        onnx==1.14.1 \
        resampy \
        librosa==0.11.0 \
        mcp \
        httpx || exit 1; \
      if [[ "${BASE_IMAGE}" =~ ^nvidia/cuda: ]]; then \
        echo "Detected NVIDIA base image: installing GPU-only packages and onnxruntime-gpu"; \
        pip3 install --no-cache-dir $GPU_PKGS || exit 1; \
        pip3 install --no-cache-dir onnxruntime-gpu==1.19.2 || exit 1; \
      else \
        echo "CPU base image: installing onnxruntime (CPU) only"; \
        pip3 install --no-cache-dir onnxruntime==1.19.2 || exit 1; \
      fi'


FROM base AS runner
>>>>>>> eca82253

ENV LANG=C.UTF-8 \
    PYTHONUNBUFFERED=1 \
    DEBIAN_FRONTEND=noninteractive

# Install ONLY runtime dependencies (no gcc, g++, python-dev, vim, git, etc.)
RUN --mount=type=cache,target=/var/cache/apt,sharing=locked \
    --mount=type=cache,target=/var/lib/apt,sharing=locked \
    set -ux; \
    apt-get update && apt-get install -y --no-install-recommends \
      python3 python3-pip \
      libfftw3-3 libyaml-0-2 libsamplerate0 \
      libsndfile1 libopenblas0 liblapack3 libpq5 \
      ffmpeg curl \
      supervisor procps \
    && rm -rf /var/lib/apt/lists/*

# Install CUDA compiler if using NVIDIA base image (required for Cupy JIT)
RUN --mount=type=cache,target=/var/cache/apt,sharing=locked \
    --mount=type=cache,target=/var/lib/apt,sharing=locked \
    if [[ "$BASE_IMAGE" =~ ^nvidia/cuda:([0-9]+)\.([0-9]+).+$ ]]; then \
      apt-get update && apt-get install -y --no-install-recommends \
      "cuda-compiler-${BASH_REMATCH[1]}-${BASH_REMATCH[2]}" \
      "cuda-libraries-dev-${BASH_REMATCH[1]}-${BASH_REMATCH[2]}" \
      "cuda-cudart-dev-${BASH_REMATCH[1]}-${BASH_REMATCH[2]}"; \
    fi

WORKDIR /app

# Copy Python packages from builder
COPY --from=builder /usr/local/lib/python3.10/dist-packages/ /usr/local/lib/python3.10/dist-packages/

# Copy models from model stage
COPY --from=models /app/model/ /app/model/

# Copy application code (last to maximize cache hits)
COPY deployment/supervisord.conf /etc/supervisor/conf.d/supervisord.conf
COPY . /app

# ONNX Runtime optimizations
ENV ORT_DISABLE_ALL_OPTIMIZATIONS=1 \
    ORT_ENABLE_CPU_FP16_OPS=0 \
    ORT_DISABLE_AVX512=1 \
    ORT_FORCE_SHARED_PROVIDER=1 \
    MKL_ENABLE_INSTRUCTIONS=AVX2 \
    MKL_DYNAMIC=FALSE \
    ORT_DISABLE_MEMORY_PATTERN_OPTIMIZATION=1 \
    PYTHONPATH=/usr/local/lib/python3/dist-packages:/app

EXPOSE 8000

WORKDIR /workspace
CMD ["bash", "-c", "if [ \"$SERVICE_TYPE\" = \"worker\" ]; then echo 'Starting worker processes via supervisord...' && /usr/bin/supervisord -c /etc/supervisor/conf.d/supervisord.conf; else echo 'Starting web service...' && python3 /app/app.py; fi"]<|MERGE_RESOLUTION|>--- conflicted
+++ resolved
@@ -51,7 +51,6 @@
 
 # Heavy GPU dependencies (cached separately for faster rebuilds)
 RUN --mount=type=cache,target=/root/.cache/pip \
-<<<<<<< HEAD
     if [[ "$BASE_IMAGE" =~ ^nvidia/cuda: ]]; then \
       pip3 install --no-warn-script-location \
         cupy-cuda12x \
@@ -77,6 +76,7 @@
       mistralai umap-learn pydub python-mpd2 \
       onnx==1.14.1 resampy librosa==0.11.0 \
       flatbuffers packaging protobuf sympy \
+      mcp httpx \
     && find /usr/local/lib/python3.10/dist-packages -type d -name __pycache__ -exec rm -rf {} + 2>/dev/null || true \
     && find /usr/local/lib/python3.10/dist-packages -type f -name "*.pyc" -delete \
     && find /usr/local/lib/python3.10/dist-packages -type f -name "*.pyo" -delete
@@ -87,50 +87,6 @@
 FROM ${BASE_IMAGE} AS runtime
 ARG BASE_IMAGE
 SHELL ["/bin/bash", "-c"]
-=======
-    bash -lc '\
-      GPU_PKGS="flatbuffers packaging protobuf sympy"; \
-      pip3 install --no-cache-dir numpy==1.26.4 || exit 1; \
-      pip3 install --no-cache-dir \
-        scipy==1.15.3 \
-        numba==0.60.0 \
-        soundfile==0.13.1 \
-        Flask \
-        Flask-Cors \
-        redis \
-        requests \
-        scikit-learn==1.7.2 \
-        rq \
-        pyyaml \
-        six \
-        voyager==2.1.0 \
-        rapidfuzz \
-        psycopg2-binary \
-        ftfy \
-        flasgger \
-        sqlglot \
-        google-generativeai \
-        mistralai \
-        umap-learn \
-        pydub \
-        python-mpd2 \
-        onnx==1.14.1 \
-        resampy \
-        librosa==0.11.0 \
-        mcp \
-        httpx || exit 1; \
-      if [[ "${BASE_IMAGE}" =~ ^nvidia/cuda: ]]; then \
-        echo "Detected NVIDIA base image: installing GPU-only packages and onnxruntime-gpu"; \
-        pip3 install --no-cache-dir $GPU_PKGS || exit 1; \
-        pip3 install --no-cache-dir onnxruntime-gpu==1.19.2 || exit 1; \
-      else \
-        echo "CPU base image: installing onnxruntime (CPU) only"; \
-        pip3 install --no-cache-dir onnxruntime==1.19.2 || exit 1; \
-      fi'
-
-
-FROM base AS runner
->>>>>>> eca82253
 
 ENV LANG=C.UTF-8 \
     PYTHONUNBUFFERED=1 \
