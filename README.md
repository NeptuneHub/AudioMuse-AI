--- conflicted
+++ resolved
@@ -317,12 +317,9 @@
 | **Analysis General**                        |                                                                                                                            |                 |
 | `NUM_RECENT_ALBUMS`                         | Number of recent albums to scan (0 for all).                                                                              | `0`             |
 | `TOP_N_MOODS`                               | Number of top moods per track for feature vector.                                                                         | `5`             |
-<<<<<<< HEAD
 | `CLAP_ENABLED`                              | Enable or disable CLAP model for text-to-audio search capabilities.                                                       | `true`          |
-| `MULAN_ENABLED`                             | Enable or disable MuLan (MuQ) model for text-to-audio search capabilities.                                                | `true`          |
+| `MULAN_ENABLED`                             | Enable or disable MuLan (MuQ) model for text-to-audio search capabilities.  **STILL IN DEVELOPING**                       | `false`          |
 | `CLAP_PYTHON_MULTITHREADS`                  | CPU threading for CLAP analysis. False (default) = Use ONNX internal threading (recommended). True = Use Python ThreadPoolExecutor  | `false`         |
-=======
->>>>>>> 1540a49c
 | **Clustering General**                      |                                                                                                                            |                 |
 | `ENABLE_CLUSTERING_EMBEDDINGS`              | Whether to use audio embeddings (True) or score-based features (False) for clustering.                                    | `true`          |
 | `CLUSTER_ALGORITHM`                         | Default clustering: `kmeans`, `dbscan`, `gmm`, `spectral`.                                                                | `kmeans`        |
