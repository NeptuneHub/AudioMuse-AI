import requests
import json
import re
import ftfy # Import the ftfy library
import time # Import the time library
import logging
import unicodedata
import google.generativeai as genai # Import Gemini library
from mistralai import Mistral
import os # Import os to potentially read GEMINI_API_CALL_DELAY_SECONDS

logger = logging.getLogger(__name__)

# creative_prompt_template is imported in tasks.py, so it should be defined here
creative_prompt_template = (
    "You're an expert of music and you need to give a title to this playlist.\n"
    "The title need to represent the mood and the activity of when you listening the playlist.\n"
    "The title MUST use ONLY standard ASCII (a-z, A-Z, 0-9, spaces, and - & ' ! . , ? ( ) [ ]).\n"
    "No special fonts or emojis.\n"
    "* BAD EXAMPLES: 'Ambient Electronic Space - Electric Soundscapes - Emotional Waves' (Too long/descriptive)\n"
    "* BAD EXAMPLES: 'Blues Rock Fast Tracks' (Too direct/literal, not evocative enough)\n"
    "* BAD EXAMPLES: '𝑯𝒘𝒆 𝒂𝒓𝒐𝒏𝒊 𝒅𝒆𝒕𝒔' (Non-standard characters)\n\n"
    "CRITICAL: Your response MUST be ONLY the single playlist name. No explanations, no 'Playlist Name:', no numbering, no extra text or formatting whatsoever.\n"
    "This is the playlist: {song_list_sample}\n\n" # {song_list_sample} will contain the full list

)

# Multi-step chat prompts
chat_step1_understand_prompt = """
You are an intelligent music AI conductor. Your job is to understand the user's request and CREATE AN EXECUTION PLAN.

**CRITICAL RULES:**
1. Return ONLY valid JSON - NO markdown, NO explanations, NO code blocks
2. **EXECUTE ALL ACTIONS** - The system will run every action in your plan
3. Each action contributes songs - plan for overlap/duplicates
4. ALWAYS ensure we can return 100 songs total

**CRITICAL: UNDERSTANDING INTENT LOGIC**

The AI must be SMART about when to combine vs separate actions:

**ONE THING (combine all attributes into ONE query):**
- "pop energy songs" → ONE database query with genre=pop AND energy=high
- "fast metal songs" → ONE database query with genre=metal AND tempo=fast
- "chill pop music" → ONE database query with genre=pop AND energy=low AND tempo=slow

**MULTIPLE THINGS (separate actions, then combine):**
- "pop songs + Beatles" → database_genre_query(pop) + artist_hits_query(Beatles)
- "metal + jazz + chill" → database_genre_query(metal) + database_genre_query(jazz) + database_tempo_energy_query(slow, low)

**ACTION DECISION TREE:**

**STEP 1: How many DIFFERENT things does user want?**
- ONE thing (with multiple attributes) → Combine into ONE action
- MULTIPLE things → Create separate action for EACH thing

**STEP 2: For EACH thing, choose the right action type:**

**Song-related (HIGHEST PRIORITY - check this FIRST):**
- **CRITICAL**: If user mentions BOTH artist AND song title → **song_similarity_api**
  * Examples: "similar to Bohemian Rhapsody by Queen", "songs like By The Way by Red Hot Chili Peppers"
  * Pattern: "similar to [SONG TITLE] by [ARTIST]" or "like [ARTIST] [SONG TITLE]"
  * Extract song_title and artist, use song_similarity_api(song_title, artist)

**Artist-related:**
- "hits/songs/popular by [artist]" → **artist_hits_query** (AI suggests their famous songs)
- "similar to [artist]" or "like [artist]" (NO song title) → **artist_similarity_api** (find similar artists)
- "[artist] but [filters]" → **artist_similarity_filtered** (similar artists with filters)
- **CRITICAL**: When user asks for "similar to X and Y", prioritize artist_similarity_api
  * FIRST: Use artist_similarity_api for each artist (returns 100-150 songs each)
  * THEN: If you need MORE songs to reach target, add ONE database_genre_query at the END
  * The genre query should be the LAST action, as a fallback/filler
  * Example: "songs like Green Day and Blink-182" → artist_similarity_api(Green Day, 50) + artist_similarity_api(Blink-182, 50) [+ optional database_genre_query(rock, 20) if needed]

**Temporal (time-based):**
- "recent hits", "90s songs", "top radio" → **ai_brainstorm_titles** (AI suggests specific songs from that era)

**Genre/Mood/Energy (database filtering):**
- ONE attribute: "pop songs" → **database_genre_query**
- ONE attribute: "high energy" → **database_tempo_energy_query**
- MULTIPLE attributes: "pop high energy fast" → **database_genre_query with tempo+energy filters**
  * Combine genre + tempo + energy into ONE query, NOT separate queries!

**STEP 3: Combine filters intelligently**
- If multiple attributes describe the SAME set of songs → ONE query with ALL filters
- If asking for DIFFERENT types of songs → Separate queries
- **CRITICAL**: For artist similarity queries ("like X and Y"), prioritize artists first
  * FIRST: Use artist_similarity_api for each artist (they return 100+ songs each)
  * THEN: Add database_genre_query ONLY as the LAST action if you need filler songs
  * Genre query should request fewer songs (10-30) and come AFTER artist queries
  * Example: "songs like Green Day" → artist_similarity_api(Green Day, 100)
  * Example: "songs like Green Day and Blink-182" → artist_similarity_api(Green Day, 50) + artist_similarity_api(Blink-182, 40) + database_genre_query(rock, 10)
  * Example: "pop songs + Green Day hits" → database_genre_query(pop, 60) + artist_hits_query(Green Day, 40)

**EXAMPLES (CRITICAL - STUDY THESE CAREFULLY):**

**ONE THING (combine attributes into ONE query):**
- "pop energy songs" → database_genre_query(genre="pop", energy="high")
- "fast metal music" → database_genre_query(genre="metal", tempo="fast")
- "chill pop for morning" → database_genre_query(genre="pop", energy="low", tempo="medium")
- "energetic workout music" → database_tempo_energy_query(tempo="fast", energy="high")

**MULTIPLE THINGS (separate queries, then combine):**
- "pop songs + Beatles hits" → database_genre_query(genre="pop") + artist_hits_query("Beatles")
- "metal + jazz" → database_genre_query(genre="metal") + database_genre_query(genre="jazz")
- "recent hits + RHCP" → ai_brainstorm_titles() + artist_hits_query("Red Hot Chili Peppers")

**CREATIVE/SUBJECTIVE VIBES (use vibe_match):**
- "songs that feel like rainy Sunday morning" → vibe_match(vibe_description="rainy Sunday morning")
- "driving at night music" → vibe_match(vibe_description="driving at night")
- "cozy coffee shop vibes" → vibe_match(vibe_description="cozy coffee shop")
- "melancholic autumn evening" → vibe_match(vibe_description="melancholic autumn evening")

**Examples:**

ADD MODE:
- "pop + RHCP" → database_genre_query("pop") + artist_hits_query("RHCP")
- "recent hits + Beatles" → ai_brainstorm_titles() + artist_hits_query("Beatles")
- "metal + Green Day + chill" → database_genre_query("metal") + artist_hits_query("Green Day") + database_tempo_energy_query(slow, low)

FILTER MODE (ONE thing with constraints):
- "pop songs BY RHCP" → artist_similarity_filtered("RHCP", filters={{genre:"pop"}})
- "high energy FROM Black Sabbath" → artist_similarity_filtered("Black Sabbath", filters={{energy:"high"}})
- "fast Beatles songs" → artist_similarity_filtered("Beatles", filters={{tempo:"fast"}})

**MULTI-INTENT HANDLING:**
- If ADD MODE with multiple artists → Create action for EACH artist with SAME filters (if any)
- Example: "energetic pop from Miley Cyrus and Taylor Swift" → 
  * FILTER MODE (they want pop AND energetic FROM these artists)
  * artist_similarity_filtered("Miley Cyrus", filters={{tempo:"fast", energy:"high", genre:"pop"}})
  * artist_similarity_filtered("Taylor Swift", filters={{tempo:"fast", energy:"high", genre:"pop"}})

**AVAILABLE TOOLS:**

1. **artist_hits_query(artist_name)** - Get the artist's OWN famous songs
   - Use when: "hits of X", "popular X songs", "X's songs", "great songs by X"
   - AI uses knowledge to suggest artist's famous songs, then queries database for exact matches
   - Returns: The ACTUAL artist's songs (NOT similar artists!)

2. **artist_similarity_api(artist_name)** - Get songs from artists SIMILAR to the artist
   - Use when: "similar to X", "like X", "X-style music"
   - Returns: Songs from OTHER artists similar to X

3. **artist_similarity_filtered(artist_name, filters)** - Get songs from similar artists with filters
   - Use this when: "similar to X but high energy", "like X but pop"
   - Filters: {{genre, tempo, energy}} - optional, can use any combination

4. **song_similarity_api(song_title, artist)** - Get songs similar to one specific song
   - Use ONLY if user mentions a specific song title

5. **database_genre_query(genre, tempo, energy)** - Query by genre with OPTIONAL tempo/energy filters
   - **CRITICAL**: This ONE action can combine genre + tempo + energy filters!
   - Parameters:
     * genre: Required (metal, rock, jazz, pop, blues, electronic, hip-hop)
     * tempo: Optional (slow, medium, fast)
     * energy: Optional (low, medium, high)
   - Examples:
     * "pop songs" → database_genre_query(genre="pop")
     * "pop high energy" → database_genre_query(genre="pop", energy="high")
     * "fast pop music" → database_genre_query(genre="pop", tempo="fast")
     * "energetic pop for morning" → database_genre_query(genre="pop", tempo="medium", energy="high")

6. **database_tempo_energy_query(tempo, energy)** - Query by tempo/energy ONLY (NO genre)
   - Use ONLY when user wants tempo/energy but does NOT mention genre
   - Tempo ranges: slow (<90 BPM), medium (90-140 BPM), fast (>140 BPM)
   - Energy ranges: low (<0.05), medium (0.05-0.10), high (>0.10)

7. **ai_brainstorm_titles()** - AI suggests specific song titles/artists
   - Use for TEMPORAL queries: "recent hits", "90s songs", "top radio", "classic hits"
   - AI uses its knowledge of chart history and popular music

8. **vibe_match(vibe_description)** - AI interprets creative/subjective vibes
   - Use for CREATIVE/SUBJECTIVE queries that don't fit other actions
   - Examples: "songs that feel like rainy Sunday morning", "driving at night music", "cozy coffee shop vibes"
   - AI analyzes the vibe and determines mood/tempo/energy combination
   - Returns: Songs matching the interpreted mood/atmosphere

**PROGRESSIVE REFINEMENT STRATEGY:**

**Step 1 (BROAD):** Get initial pool (500-1000 songs)
- **TEMPORAL QUERIES** ("top radio", "recent years", "90s hits") → Use ai_brainstorm_titles
- **ARTIST QUERIES** ("songs like Green Day") → Use artist_similarity_api
- **GENRE QUERIES** ("metal songs", "jazz", "hip-hop") → Use database_genre_query
- **MOOD/ENERGY QUERIES** ("chill songs", "relaxing music", "energetic tracks", "calm") → Use database_tempo_energy_query
- **TEMPO/ENERGY QUERIES** ("high tempo low energy", "fast relaxing songs") → Use database_tempo_energy_query

**CRITICAL - How to distinguish GENRE from MOOD/ENERGY:**
- GENRE = Musical style: metal, rock, jazz, pop, blues, electronic, hip-hop, country, folk, classical
- MOOD/ENERGY = How the music feels: chill, relaxing, calm, peaceful, energetic, pumped, intense, mellow
- If user says "chill" or "relaxing" → Use tempo/energy (low energy), NOT electronic genre
- If user says "energetic" or "pumped" → Use tempo/energy (high energy), NOT electronic genre

**Step 2 (OPTIONAL REFINE):** Add filters ONLY if user explicitly asks
- Temporal ("recent", "2020s", "90s") → Note: Database has NO year column, skip this
- Energy ("high energy", "calm") → Note: Can filter, but might reduce results
- Mood ("happy", "sad") → Note: Can filter, but might reduce results

**Step 3 (FALLBACK):** If Step 2 returns <50 songs, use Step 1 results

**EXAMPLES:**

**Request: "songs like Black Sabbath and AC/DC"**
{{"intent": "songs similar to Black Sabbath and AC/DC", "execution_plan": [{{"action": "artist_similarity_api", "params": {{"artist": "Black Sabbath"}}, "get_songs": 50}}, {{"action": "artist_similarity_api", "params": {{"artist": "AC/DC"}}, "get_songs": 50}}], "strategy": "multi_artist_similarity", "target_count": 100}}

**Request: "TOP RADIO SONGS OF RECENT YEAR"**
{{"intent": "top radio hits from recent years", "execution_plan": [{{"action": "ai_brainstorm_titles", "params": {{}}, "get_songs": 100}}], "strategy": "temporal_brainstorm", "target_count": 100}}

**Request: "songs like Green Day and Blink-182"**
{{"intent": "songs similar to Green Day and Blink-182", "execution_plan": [{{"action": "artist_similarity_api", "params": {{"artist": "Green Day"}}, "get_songs": 50}}, {{"action": "artist_similarity_api", "params": {{"artist": "Blink-182"}}, "get_songs": 50}}], "strategy": "multi_artist_similarity", "target_count": 100}}

**Request: "metal songs"**
{{"intent": "metal music", "execution_plan": [{{"action": "database_genre_query", "params": {{"genre": "metal"}}, "get_songs": 100}}], "strategy": "genre_direct", "target_count": 100}}

**Request: "songs like Bohemian Rhapsody"**
{{"intent": "songs similar to Bohemian Rhapsody by Queen", "execution_plan": [{{"action": "song_similarity_api", "params": {{"song_title": "Bohemian Rhapsody", "artist": "Queen"}}, "get_songs": 100}}], "strategy": "song_similarity", "target_count": 100}}

**Request: "similar to By The Way by Red Hot Chili Peppers"**
{{"intent": "songs similar to By The Way by Red Hot Chili Peppers", "execution_plan": [{{"action": "song_similarity_api", "params": {{"song_title": "By The Way", "artist": "Red Hot Chili Peppers"}}, "get_songs": 100}}], "strategy": "song_similarity", "target_count": 100}}

**Request: "songs similar to Red Hot Chili Peppers"**
{{"intent": "songs from artists similar to Red Hot Chili Peppers", "execution_plan": [{{"action": "artist_similarity_api", "params": {{"artist": "Red Hot Chili Peppers"}}, "get_songs": 100}}], "strategy": "artist_similarity", "target_count": 100}}

**Request: "chill songs"**
{{"intent": "relaxing chill music", "execution_plan": [{{"action": "database_tempo_energy_query", "params": {{"tempo": "slow", "energy": "low"}}, "get_songs": 100}}], "strategy": "mood_energy_direct", "target_count": 100}}

**Request: "energetic workout music"**
{{"intent": "high energy workout songs", "execution_plan": [{{"action": "database_tempo_energy_query", "params": {{"tempo": "fast", "energy": "high"}}, "get_songs": 100}}], "strategy": "mood_energy_direct", "target_count": 100}}

**Request: "energetic pop songs + Red Hot Chili Peppers"**
{{"intent": "energetic pop music plus Red Hot Chili Peppers hits", "execution_plan": [{{"action": "database_genre_query", "params": {{"genre": "pop", "tempo": "medium", "energy": "high"}}, "get_songs": 60}}, {{"action": "artist_hits_query", "params": {{"artist": "Red Hot Chili Peppers"}}, "get_songs": 40}}], "strategy": "additive_multi_intent", "target_count": 100}}

**Request: "POP energy song for early morning, also add some great hits of the red hot chili peppers"**
{{"intent": "energetic pop music for morning plus Red Hot Chili Peppers hits", "execution_plan": [{{"action": "database_genre_query", "params": {{"genre": "pop", "tempo": "medium", "energy": "high"}}, "get_songs": 60}}, {{"action": "artist_hits_query", "params": {{"artist": "Red Hot Chili Peppers"}}, "get_songs": 40}}], "strategy": "additive_multi_intent", "target_count": 100}}

**Request: "great hits of Red Hot Chili Peppers"**
{{"intent": "Red Hot Chili Peppers' famous songs", "execution_plan": [{{"action": "artist_hits_query", "params": {{"artist": "Red Hot Chili Peppers"}}, "get_songs": 100}}], "strategy": "artist_hits_direct", "target_count": 100}}

**Request: "songs similar to Red Hot Chili Peppers"**
{{"intent": "songs from artists similar to Red Hot Chili Peppers", "execution_plan": [{{"action": "artist_similarity_api", "params": {{"artist": "Red Hot Chili Peppers"}}, "get_songs": 100}}], "strategy": "artist_similarity", "target_count": 100}}

**Request: "high energy pop songs BY Red Hot Chili Peppers"**
{{"intent": "Red Hot Chili Peppers songs that are high energy and pop", "execution_plan": [{{"action": "artist_similarity_filtered", "params": {{"artist": "Red Hot Chili Peppers", "filters": {{"genre": "pop", "energy": "high"}}}}, "get_songs": 100}}], "strategy": "filtered_artist_similarity", "target_count": 100}}

**Request: "high tempo songs from Black Sabbath"**
{{"intent": "fast songs from Black Sabbath and similar artists", "execution_plan": [{{"action": "artist_similarity_filtered", "params": {{"artist": "Black Sabbath", "filters": {{"tempo": "fast"}}}}, "get_songs": 100}}], "strategy": "filtered_artist_similarity", "target_count": 100}}

**Request: "pop songs from Blink-182 and Green Day"**
{{"intent": "pop songs from Blink-182 and Green Day", "execution_plan": [{{"action": "artist_similarity_filtered", "params": {{"artist": "Blink-182", "filters": {{"genre": "pop"}}}}, "get_songs": 50}}, {{"action": "artist_similarity_filtered", "params": {{"artist": "Green Day", "filters": {{"genre": "pop"}}}}, "get_songs": 50}}], "strategy": "multi_artist_filtered", "target_count": 100}}

**Request: "high tempo low energy songs"**
{{"intent": "songs with high tempo and low energy", "execution_plan": [{{"action": "database_tempo_energy_query", "params": {{"tempo": "high", "energy": "low"}}, "get_songs": 100}}], "strategy": "tempo_energy_direct", "target_count": 100}}

**CRITICAL - TEMPORAL QUERIES ("top radio", "recent years", "2020s", "90s", "classic hits"):**
These are NOT genre queries! Database has NO year column, so you CANNOT filter by year directly.
INSTEAD: You should use Step 2 (AI expansion) to suggest specific popular song titles from that era.
- "top radio songs recent years" → Let AI suggest titles like "Anti-Hero", "Flowers", "As It Was"
- "90s hits" → Let AI suggest titles like "Smells Like Teen Spirit", "Wonderwall"
- "classic rock" → Let AI suggest artists like "Led Zeppelin", "Pink Floyd", "The Who"

For these queries, use broad artist or genre search, then AI will refine with specific titles.

**IMPORTANT:**
- **SONG vs ARTIST recognition is CRITICAL**:
  * If user says "similar to [SONG TITLE] by [ARTIST]" → Use song_similarity_api (e.g., "By The Way by Red Hot Chili Peppers")
  * If user says "similar to [ARTIST]" with NO song title → Use artist_similarity_api (e.g., "Red Hot Chili Peppers")
  * Common song title indicators: "by [artist]", specific capitalized words that are song names
- **ai_brainstorm_titles** is ONLY for temporal queries ("recent years", "90s", "2020s")
- Do NOT use ai_brainstorm_titles for genre, mood, or artist requests
- When user mentions specific artists ("include X", "also Y"), ALWAYS use artist_similarity_api for them
- **CRITICAL**: For artist similarity ("songs like X and Y"), use ONLY artist_similarity_api actions
  * DO NOT add database_genre_query alongside artist_similarity_api
  * artist_similarity_api returns 100+ songs per artist - that's already enough!
  * Only add genre queries when user EXPLICITLY requests "genre + artist" combination
- When user wants multiple things, create multiple actions that will all execute
- Do NOT use database_genre_query for temporal queries - it will just return random genre songs
- Keep it simple - don't over-filter
- Prioritize getting 100 songs over perfect filtering
- Return ONLY the JSON object, nothing else

---

**NOW ANALYZE THIS ACTUAL USER REQUEST (ignore all examples above):**

User Request: "{user_input}"

Return ONLY the JSON execution plan for THIS request:
"""

chat_step2_expand_prompt = """
You are a music knowledge expert with deep understanding of current music charts, radio hits, and artist relationships.

**CRITICAL: You must use your REAL KNOWLEDGE of actual music artists, charts, and trends.**

**CRITICAL: Song titles vs Genre filtering**

**TEMPORAL QUERIES ONLY ("recent years", "2020s", "90s", "classic", "last decade"):**
- The database has NO YEAR COLUMN
- You MUST suggest specific SONG TITLES from that time period
- Example: "recent years" → ["Anti-Hero", "Flowers", "Vampire", "As It Was"]

**GENRE/MOOD/ENERGY QUERIES ("metal", "rock", "pop", "jazz", "relaxing", "high energy"):**
- **ABSOLUTELY NO SONG TITLES** - return EMPTY list for expanded_song_titles
- The database has a mood_vector column that will be used for filtering
- Only suggest ARTISTS who play that genre
- Example: "metal songs" → expanded_artists: ["Metallica", "Iron Maiden", "Slayer"], expanded_song_titles: []

**How to tell the difference:**
- Temporal query: Has time words ("recent", "2020s", "90s", "last year", "classic", "old")
- Genre query: Has genre/mood words ONLY ("metal", "rock", "jazz", "chill", "happy", "energetic")

Examples of what you should know:
- If user asks for "top radio songs of recent years", list REAL song titles from 2020-2024 (e.g., "Anti-Hero", "As It Was", "Flowers", "Vampire", "Kill Bill", "Unholy", "Calm Down", "Die For You", etc.)
- If user mentions "AC/DC, Iron Maiden", suggest REAL similar rock/metal bands (Metallica, Black Sabbath, Judas Priest, Motorhead, Slayer, etc.)
- If user asks for "chill indie", suggest REAL indie artists (Bon Iver, Phoebe Bridgers, The National, Fleet Foxes, etc.) - NO song titles
- If user asks for "high energy songs", suggest REAL high-energy artists (David Guetta, Calvin Harris, Skrillex, etc.) - NO song titles
- If user asks for "90s hits", list REAL song titles from the 90s (e.g., "Smells Like Teen Spirit", "Wonderwall", "Wannabe", "One", etc.)

Expand this request with your music knowledge. Provide ONLY a JSON object (no markdown, no extra text) with:
- "expanded_artists": List of 15-25 REAL artist names that match the request
- "expanded_song_titles": List of 30-60 REAL specific song titles ONLY IF temporal_context exists, otherwise EMPTY LIST []
- "expanded_song_artist_pairs": List of {{"title": "...", "artist": "..."}} objects - ONLY for temporal queries where you know the correct artist for each song
- "expanded_keywords": List of additional relevant search terms (genres, moods, eras)
- "search_strategy": Brief description of what to look for

**CRITICAL FOR TEMPORAL QUERIES**: Always include "expanded_song_artist_pairs" with the CORRECT artist for each song!

**DO NOT make up fake artist or song names. Use only REAL titles you know exist.**

**IMPORTANT: In your response, use NORMAL JSON braces, not doubled braces. Example format:**
- CORRECT: {{"title": "Anti-Hero", "artist": "Taylor Swift"}}
- WRONG: {{{{"title": "Anti-Hero", "artist": "Taylor Swift"}}}}

**Example 1 - TEMPORAL query ("top radio songs recent years"):**
{{"expanded_artists": ["Taylor Swift", "Miley Cyrus", "The Weeknd"], "expanded_song_titles": ["Anti-Hero", "Flowers", "As It Was"], "expanded_song_artist_pairs": [{{"title": "Anti-Hero", "artist": "Taylor Swift"}}, {{"title": "Flowers", "artist": "Miley Cyrus"}}, {{"title": "As It Was", "artist": "Harry Styles"}}], "expanded_keywords": ["pop", "radio hits", "2020s"], "search_strategy": "Look for specific popular song titles from 2020-2024"}}

**Example 2 - GENRE query ("metal songs"):**
{{"expanded_artists": ["Metallica", "Iron Maiden", "Slayer", "Megadeth", "Judas Priest", "Black Sabbath", "Pantera", "Tool", "System of a Down", "Lamb of God", "Gojira", "Mastodon", "Opeth"], "expanded_song_titles": [], "expanded_song_artist_pairs": [], "expanded_keywords": ["heavy metal", "metal", "hard rock", "metalcore", "death metal", "thrash metal"], "search_strategy": "Look for metal artists and use mood_vector filtering for 'metal' genre"}}

**Example 3 - GENRE query ("chill indie music"):**
{{"expanded_artists": ["Bon Iver", "Phoebe Bridgers", "The National", "Fleet Foxes", "Sufjan Stevens", "Iron & Wine", "The Shins", "Death Cab for Cutie"], "expanded_song_titles": [], "expanded_song_artist_pairs": [], "expanded_keywords": ["indie", "indie rock", "chill", "acoustic", "mellow"], "search_strategy": "Look for indie artists with chill, mellow sound"}}

**Example 4 - TEMPORAL query ("90s hits"):**
{{"expanded_artists": ["Nirvana", "Oasis", "Radiohead"], "expanded_song_titles": ["Smells Like Teen Spirit", "Wonderwall", "Creep"], "expanded_song_artist_pairs": [{{"title": "Smells Like Teen Spirit", "artist": "Nirvana"}}, {{"title": "Wonderwall", "artist": "Oasis"}}, {{"title": "Creep", "artist": "Radiohead"}}], "expanded_keywords": ["90s", "alternative rock", "grunge"], "search_strategy": "Look for specific hit songs from the 1990s"}}

---

**NOW EXPAND THIS ACTUAL REQUEST (return only ONE JSON object for THIS request, ignore examples above):**

User wants: {intent}
Mentioned keywords: {keywords}
Mentioned artists: {artist_names}
Time period: {temporal_context}

Return ONLY ONE JSON object for this request:
"""

chat_step3_explore_prompt = """
Based on the database exploration results, determine the best SQL query strategy.

User wants: {intent}
Expanded artists we searched for: {expanded_artists}
Artists found in database: {found_artists}
Total songs from these artists: {artist_song_count}
Genres/moods found: {found_keywords}

Provide ONLY a JSON object (no markdown, no extra text) with:
- "strategy": Which approach to use:
  * "artist_match" - User has enough songs from the target artists
  * "mood_genre" - Use mood/genre filtering instead
  * "hybrid" - Combine artist matches with mood/genre filters
  * "fallback" - Broaden search significantly
- "sql_approach": Brief description of SQL strategy to use
- "reasoning": Why this strategy was chosen

Example output:
{{"strategy": "artist_match", "sql_approach": "Select from artists: Taylor Swift, Ed Sheeran, Dua Lipa", "reasoning": "User has 150 songs from requested popular artists"}}
"""

def clean_playlist_name(name):
    if not isinstance(name, str):
        return ""
    # print(f"DEBUG CLEAN AI: Input name: '{name}'") # Print name before cleaning

    name = ftfy.fix_text(name)

    name = unicodedata.normalize('NFKC', name)
    # Stricter regex: only allows characters explicitly mentioned in the prompt.
    cleaned_name = re.sub(r'[^a-zA-Z0-9\s\-\&\'!\.\,\?\(\)\[\]]', '', name)
    # Also remove trailing number in parentheses, e.g., "My Playlist (2)" -> "My Playlist", to prevent AI from interfering with disambiguation logic.
    cleaned_name = re.sub(r'\s\(\d+\)$', '', cleaned_name)
    cleaned_name = re.sub(r'\s+', ' ', cleaned_name).strip()
    return cleaned_name


# --- OpenAI-Compatible API Function (used for both Ollama and OpenAI/OpenRouter) ---
def get_openai_compatible_playlist_name(server_url, model_name, full_prompt, api_key="no-key-needed", skip_delay=False):
    """
    Calls an OpenAI-compatible API endpoint to get a playlist name.
    This works for Ollama (no API key needed) and OpenAI/OpenRouter (API key required).
    This version handles streaming responses and extracts only the non-think part.

    Args:
        server_url (str): The URL of the API endpoint (e.g., "http://192.168.3.15:11434/api/generate" for Ollama,
                         or "https://openrouter.ai/api/v1/chat/completions" for OpenRouter).
        model_name (str): The model to use (e.g., "deepseek-r1:1.5b" for Ollama, "openai/gpt-4" for OpenRouter).
        full_prompt (str): The complete prompt text to send to the model.
        api_key (str): API key for authentication. Use "no-key-needed" for Ollama.
        skip_delay (bool): If True, skip the rate limit delay (used for chat requests).
    Returns:
        str: The extracted playlist name from the model's response, or an error message.
    """
    # Detect which format to use based on API key and URL
    is_openai_format = api_key != "no-key-needed" or "openai" in server_url.lower() or "openrouter" in server_url.lower()

    headers = {
        "Content-Type": "application/json"
    }

    # Add Authorization header if API key is provided and not the default "no-key-needed"
    if api_key and api_key != "no-key-needed":
        headers["Authorization"] = f"Bearer {api_key}"

    # Add OpenRouter-specific headers if using OpenRouter
    if "openrouter" in server_url.lower():
        headers["HTTP-Referer"] = "https://github.com/NeptuneHub/AudioMuse-AI"
        headers["X-Title"] = "AudioMuse-AI"

    # Prepare payload based on format
    if is_openai_format:
        # OpenAI/OpenRouter format uses chat completions
        payload = {
            "model": model_name,
            "messages": [{"role": "user", "content": full_prompt}],
            "stream": True,
            "temperature": 0.7,
            "max_tokens": 8000
        }
    else:
        # Ollama format uses generate endpoint
        payload = {
            "model": model_name,
            "prompt": full_prompt,
            "stream": True,
            "options": {
                "num_predict": 8000,
                "temperature": 0.7
            }
        }

<<<<<<< HEAD
    max_retries = 3
    base_delay = 5
=======
    try:
        # Add delay for OpenAI/OpenRouter to respect rate limits (skip for chat requests)
        if is_openai_format and not skip_delay:
            openai_call_delay = int(os.environ.get("OPENAI_API_CALL_DELAY_SECONDS", "7"))
            if openai_call_delay > 0:
                logger.debug("Waiting for %ss before OpenAI/OpenRouter API call to respect rate limits.", openai_call_delay)
                time.sleep(openai_call_delay)

        logger.debug("Starting API call for model '%s' at '%s' (format: %s).", model_name, server_url, "OpenAI" if is_openai_format else "Ollama")
>>>>>>> eca82253

    for attempt in range(max_retries + 1):
        try:
            # Add delay for OpenAI/OpenRouter to respect rate limits (only on first attempt or if not 429 retry)
            if is_openai_format and attempt == 0:
                openai_call_delay = int(os.environ.get("OPENAI_API_CALL_DELAY_SECONDS", "7"))
                if openai_call_delay > 0:
                    logger.debug("Waiting for %ss before OpenAI/OpenRouter API call to respect rate limits.", openai_call_delay)
                    time.sleep(openai_call_delay)

            logger.debug("Starting API call for model '%s' at '%s' (format: %s). Attempt %d/%d", model_name, server_url, "OpenAI" if is_openai_format else "Ollama", attempt + 1, max_retries + 1)

            response = requests.post(server_url, headers=headers, data=json.dumps(payload), stream=True, timeout=960)
            response.raise_for_status()
            full_raw_response_content = ""

            for line in response.iter_lines():
                if not line:
                    continue

                line_str = line.decode('utf-8', errors='ignore').strip()

                # Skip SSE comments (lines starting with :)
                if line_str.startswith(':'):
                    continue

                # Handle SSE data format (OpenRouter/OpenAI)
                if line_str.startswith('data: '):
                    line_str = line_str[6:]  # Remove 'data: ' prefix

                    # Check for end of stream marker
                    if line_str == '[DONE]':
                        break

                # Try to parse JSON
                try:
                    chunk = json.loads(line_str)

                    # Extract content based on format
                    if is_openai_format:
                        # OpenAI/OpenRouter format
                        if 'choices' in chunk and len(chunk['choices']) > 0:
                            choice = chunk['choices'][0]

                            # Check for finish
                            finish_reason = choice.get('finish_reason')
                            if finish_reason == 'stop':
                                break
                            elif finish_reason == 'length':
                                logger.warning("Response truncated due to max_tokens limit")
                                break

                            # Extract text from delta.content or text field
                            if 'delta' in choice:
                                content = choice['delta'].get('content')
                                if content is not None:
                                    full_raw_response_content += content
                            elif 'text' in choice:
                                text = choice.get('text')
                                if text is not None:
                                    full_raw_response_content += text
                    else:
                        # Ollama format
                        if 'response' in chunk:
                            full_raw_response_content += chunk['response']
                        if chunk.get('done'):
                            break

                except json.JSONDecodeError:
                    logger.debug("Could not decode JSON line from stream: %s", line_str)
                    continue

            # Extract text after common thought tags
            thought_enders = ["</think>", "[/INST]", "[/THOUGHT]"]
            extracted_text = full_raw_response_content.strip()
            for end_tag in thought_enders:
                 if end_tag in extracted_text:
                     extracted_text = extracted_text.split(end_tag, 1)[-1].strip()

            # Log the raw response for debugging (consistent with Gemini/Mistral)
            if extracted_text:
                logger.info("OpenAI/OpenRouter API returned: '%s'", extracted_text)
                return extracted_text
            else:
                logger.warning("OpenAI/OpenRouter returned empty content. Full raw response: %s", full_raw_response_content)
                if attempt < max_retries:
                    sleep_time = base_delay * (2 ** attempt)
                    logger.info("Retrying in %s seconds due to empty content...", sleep_time)
                    time.sleep(sleep_time)
                    continue
                else:
                    return "Error: AI returned empty content after retries."

        except requests.exceptions.HTTPError as e:
            if e.response.status_code == 429:
                logger.warning("Rate limit exceeded (429). Attempt %d/%d", attempt + 1, max_retries + 1)
                if attempt < max_retries:
                    sleep_time = base_delay * (2 ** attempt)
                    logger.info("Retrying in %s seconds...", sleep_time)
                    time.sleep(sleep_time)
                    continue
            logger.error("Error calling OpenAI-compatible API: %s", e, exc_info=True)
            return "Error: AI service is currently unavailable."
            
        except requests.exceptions.RequestException as e:
            logger.error("Error calling OpenAI-compatible API: %s", e, exc_info=True)
            return "Error: AI service is currently unavailable."
        except Exception as e:
            logger.error("An unexpected error occurred in get_openai_compatible_playlist_name", exc_info=True)
            return "Error: AI service is currently unavailable."
    
    return "Error: Max retries exceeded."

# --- Ollama Specific Function (wrapper for backward compatibility) ---
def get_ollama_playlist_name(ollama_url, model_name, full_prompt, skip_delay=False):
    """
    Calls a self-hosted Ollama instance to get a playlist name.
    This is a wrapper around get_openai_compatible_playlist_name for backward compatibility.

    Args:
        ollama_url (str): The URL of your Ollama instance (e.g., "http://192.168.3.15:11434/api/generate").
        model_name (str): The Ollama model to use (e.g., "deepseek-r1:1.5b").
        full_prompt (str): The complete prompt text to send to the model.
        skip_delay (bool): If True, skip the rate limit delay (used for chat requests).
    Returns:
        str: The extracted playlist name from the model's response, or an error message.
    """
    return get_openai_compatible_playlist_name(ollama_url, model_name, full_prompt, api_key="no-key-needed", skip_delay=skip_delay)

# --- Gemini Specific Function ---
def get_gemini_playlist_name(gemini_api_key, model_name, full_prompt, skip_delay=False):
    """
    Calls the Google Gemini API to get a playlist name.

    Args:
        gemini_api_key (str): Your Google Gemini API key.
        skip_delay (bool): If True, skip the rate limit delay (used for chat requests).
        model_name (str): The Gemini model to use (e.g., "gemini-2.5-pro").
        full_prompt (str): The complete prompt text to send to the model.
    Returns:
        str: The extracted playlist name from the model's response, or an error message.
    """
    # Allow any provided key, even if it's the placeholder, but check if it's empty/default
    if not gemini_api_key or gemini_api_key == "YOUR-GEMINI-API-KEY-HERE":
         return "Error: Gemini API key is missing or empty. Please provide a valid API key."
    
    try:
        # Read delay from environment/config if needed, otherwise use the default (skip for chat requests)
        if not skip_delay:
            gemini_call_delay = int(os.environ.get("GEMINI_API_CALL_DELAY_SECONDS", "7")) # type: ignore
            if gemini_call_delay > 0:
                logger.debug("Waiting for %ss before Gemini API call to respect rate limits.", gemini_call_delay)
                time.sleep(gemini_call_delay)

        genai.configure(api_key=gemini_api_key)
        model = genai.GenerativeModel(model_name)

        logger.debug("Starting API call for model '%s'.", model_name)
 
        generation_config = genai.types.GenerationConfig(
            temperature=0.9 # Explicitly set temperature for more creative/varied responses
        )
        response = model.generate_content(full_prompt, generation_config=generation_config, request_options={'timeout': 960})
        # Extract text from the response # type: ignore
        if response and response.candidates and response.candidates[0].content and response.candidates[0].content.parts:
            extracted_text = "".join(part.text for part in response.candidates[0].content.parts)
            # Log the raw response for debugging (consistent with OpenAI/OpenRouter)
            logger.info("Gemini API returned: '%s'", extracted_text)
        else:
            logger.warning("Gemini returned no content. Raw response: %s", response)
            return "Error: Gemini returned no content."

        # The final cleaning and length check is done in the general function
        return extracted_text

    except Exception as e:
        logger.error("Error calling Gemini API: %s", e, exc_info=True)
        return "Error: AI service is currently unavailable."

# --- Mistral Specific Function ---
def get_mistral_playlist_name(mistral_api_key, model_name, full_prompt, skip_delay=False):
    """
    Calls the Mistral API to get a playlist name.

    Args:
        mistral_api_key (str): Your Mistral API key.
        model_name (str): The mistral model to use (e.g., "ministral-3b-latest").
        full_prompt (str): The complete prompt text to send to the model.
        skip_delay (bool): If True, skip the rate limit delay (used for chat requests).
    Returns:
        str: The extracted playlist name from the model's response, or an error message.
    """
    # Allow any provided key, even if it's the placeholder, but check if it's empty/default
    if not mistral_api_key or mistral_api_key == "YOUR-MISTRAL-API-KEY-HERE":
         return "Error: Mistral API key is missing or empty. Please provide a valid API key."

    try:
        # Read delay from environment/config if needed, otherwise use the default (skip for chat requests)
        if not skip_delay:
            mistral_call_delay = int(os.environ.get("MISTRAL_API_CALL_DELAY_SECONDS", "7")) # type: ignore
            if mistral_call_delay > 0:
                logger.debug("Waiting for %ss before mistral API call to respect rate limits.", mistral_call_delay)
                time.sleep(mistral_call_delay)

        client = Mistral(api_key=mistral_api_key)

        logger.debug("Starting API call for model '%s'.", model_name)

        response = client.chat.complete(model=model_name,
                                        temperature=0.9,
                                        timeout_ms=960,
                                        messages=[
                                            {
                                                "role": "user",
                                                "content": full_prompt,
                                            },
                                        ])
        # Extract text from the response # type: ignore
        if response and response.choices[0].message.content:
            extracted_text = response.choices[0].message.content
            # Log the raw response for debugging (consistent with OpenAI/OpenRouter)
            logger.info("Mistral API returned: '%s'", extracted_text)
        else:
            logger.warning("Mistral returned no content. Raw response: %s", response)
            return "Error: mistral returned no content."

        # The final cleaning and length check is done in the general function
        return extracted_text

    except Exception as e:
        logger.error("Error calling Mistral API: %s", e, exc_info=True)
        return "Error: AI service is currently unavailable."

# --- General AI Call Function (for chat multi-step) ---
def call_ai_for_chat(provider, prompt, ollama_url=None, ollama_model_name=None, 
                     gemini_api_key=None, gemini_model_name=None,
                     mistral_api_key=None, mistral_model_name=None,
                     openai_server_url=None, openai_model_name=None, openai_api_key=None):
    """
    Generic function to call any AI provider with a given prompt.
    Returns the raw text response from the AI.
    Skip delays for chat requests to improve response time.
    """
    if provider == "OLLAMA":
        if not ollama_url or not ollama_model_name:
            return "Error: Ollama configuration missing"
        return get_ollama_playlist_name(ollama_url, ollama_model_name, prompt, skip_delay=True)
    elif provider == "OPENAI":
        if not openai_server_url or not openai_model_name or not openai_api_key:
            return "Error: OpenAI configuration missing"
        return get_openai_compatible_playlist_name(openai_server_url, openai_model_name, prompt, openai_api_key, skip_delay=True)
    elif provider == "GEMINI":
        if not gemini_api_key or not gemini_model_name:
            return "Error: Gemini configuration missing"
        return get_gemini_playlist_name(gemini_api_key, gemini_model_name, prompt, skip_delay=True)
    elif provider == "MISTRAL":
        if not mistral_api_key or not mistral_model_name:
            return "Error: Mistral configuration missing"
        return get_mistral_playlist_name(mistral_api_key, mistral_model_name, prompt, skip_delay=True)
    else:
        return "Error: Invalid AI provider"

# --- General AI Naming Function ---
def get_ai_playlist_name(provider, ollama_url, ollama_model_name, gemini_api_key, gemini_model_name, mistral_api_key, mistral_model_name, prompt_template, feature1, feature2, feature3, song_list, other_feature_scores_dict, openai_server_url=None, openai_model_name=None, openai_api_key=None):
    """
    Selects and calls the appropriate AI model based on the provider.
    Constructs the full prompt including new features.
    Applies length constraints after getting the name.
    """
    MIN_LENGTH = 5
    MAX_LENGTH = 40

    # --- Prepare feature descriptions for the prompt ---
    tempo_description_for_ai = "Tempo is moderate." # Default
    energy_description = "" # Initialize energy description

    if other_feature_scores_dict:
        # Extract energy score first, as it's handled separately
        # Check for 'energy_normalized' first, then fall back to 'energy'
        energy_score = other_feature_scores_dict.get('energy_normalized', other_feature_scores_dict.get('energy', 0.0))

        # Create energy description based on score (example thresholds)
        if energy_score < 0.3:
            energy_description = " It has low energy."
        elif energy_score > 0.7:
            energy_description = " It has high energy."
        # No description if medium energy (between 0.3 and 0.7)

        # Create tempo description
        tempo_normalized_score = other_feature_scores_dict.get('tempo_normalized', 0.5) # Default to moderate if not found
        if tempo_normalized_score < 0.33:
            tempo_description_for_ai = "The tempo is generally slow."
        elif tempo_normalized_score < 0.66:
            tempo_description_for_ai = "The tempo is generally medium."
        else:
            tempo_description_for_ai = "The tempo is generally fast."

        # Note: The logic for 'new_features_description' (which was for 'additional_features_description')
        # has been removed as per the request. If you want to include other features
        # (like danceable, aggressive, etc.) in the prompt, you'd add logic here to create
        # a description for them and a corresponding placeholder in the prompt_template.

    # Format the full song list for the prompt
    formatted_song_list = "\n".join([f"- {song.get('title', 'Unknown Title')} by {song.get('author', 'Unknown Artist')}" for song in song_list]) # Send all songs

    # Construct the full prompt using the template and all features
    # The new prompt only requires the song list sample # type: ignore
    full_prompt = prompt_template.format(song_list_sample=formatted_song_list)

    logger.info("Sending prompt to AI (%s):\n%s", provider, full_prompt)

    # --- Call the AI Model with Retry Logic ---
    max_retries = 3
    current_prompt = full_prompt
    
    for attempt in range(max_retries):
        name = "AI Naming Skipped" # Default if provider is NONE or invalid

        if provider == "OLLAMA":
            name = get_ollama_playlist_name(ollama_url, ollama_model_name, current_prompt)
        elif provider == "OPENAI":
            # Use OpenAI-compatible API with API key
            if not openai_server_url or not openai_model_name or not openai_api_key:
                return "Error: OpenAI configuration is incomplete. Please provide server URL, model name, and API key."
            name = get_openai_compatible_playlist_name(openai_server_url, openai_model_name, current_prompt, openai_api_key)
        elif provider == "GEMINI":
            name = get_gemini_playlist_name(gemini_api_key, gemini_model_name, current_prompt)
        elif provider == "MISTRAL":
            name = get_mistral_playlist_name(mistral_api_key, mistral_model_name, current_prompt)
        # else: provider is NONE or invalid, name remains "AI Naming Skipped"

        # Apply length check and return final name or error
        # Only apply length check if a name was actually generated (not the skip message or an API error message)
        if name not in ["AI Naming Skipped"] and not name.startswith("Error"):
            cleaned_name = clean_playlist_name(name)
            if MIN_LENGTH <= len(cleaned_name) <= MAX_LENGTH:
                return cleaned_name
            else:
                # Name failed length check
                logger.warning(f"AI generated name '{cleaned_name}' ({len(cleaned_name)} chars) outside {MIN_LENGTH}-{MAX_LENGTH} range. Attempt {attempt + 1}/{max_retries}")
                if attempt < max_retries - 1:
                    # Prepare feedback for next attempt
                    feedback = f"\n\nFEEDBACK: The previous title you generated ('{cleaned_name}') was {len(cleaned_name)} characters long. It MUST be between {MIN_LENGTH} and {MAX_LENGTH} characters. Please try again."
                    current_prompt = full_prompt + feedback
                    continue # Try again
                else:
                    # Return an error message indicating the length issue, but include the cleaned name for debugging
                    return f"Error: AI generated name '{cleaned_name}' ({len(cleaned_name)} chars) outside {MIN_LENGTH}-{MAX_LENGTH} range after {max_retries} attempts."
        else:
            # API error or skipped
            return name
            
    return "Error: Max retries exceeded in get_ai_playlist_name"<|MERGE_RESOLUTION|>--- conflicted
+++ resolved
@@ -447,20 +447,8 @@
             }
         }
 
-<<<<<<< HEAD
     max_retries = 3
     base_delay = 5
-=======
-    try:
-        # Add delay for OpenAI/OpenRouter to respect rate limits (skip for chat requests)
-        if is_openai_format and not skip_delay:
-            openai_call_delay = int(os.environ.get("OPENAI_API_CALL_DELAY_SECONDS", "7"))
-            if openai_call_delay > 0:
-                logger.debug("Waiting for %ss before OpenAI/OpenRouter API call to respect rate limits.", openai_call_delay)
-                time.sleep(openai_call_delay)
-
-        logger.debug("Starting API call for model '%s' at '%s' (format: %s).", model_name, server_url, "OpenAI" if is_openai_format else "Ollama")
->>>>>>> eca82253
 
     for attempt in range(max_retries + 1):
         try:
